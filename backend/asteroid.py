# import requests
# import sys

# # Base URLs for the NASA JPL APIs
# CAD_URL = "https://ssd-api.jpl.nasa.gov/cad.api"
# SBDB_URL = "https://ssd-api.jpl.nasa.gov/sbdb.api"
# SENTRY_URL = "https://ssd-api.jpl.nasa.gov/sentry.api"

# def get_high_risk_asteroid_data(limit=100):
#     """
#     Fetches the list of objects from the Sentry Risk Table (Impact Probability > 0)
#     and retrieves risk data (including Palermo Scale), close-approach details (CAD), 
#     and Diameter (SBDB) for them.
#     """
    
#     # --- 1. FILTER: Get the list of objects with IP > 0 from Sentry API ---
#     print("1. Filtering: Fetching high-risk objects from Sentry Risk Table (IP > 0)...")
#     try:
#         sentry_response = requests.get(SENTRY_URL)
#         sentry_response.raise_for_status() 
#         sentry_data = sentry_response.json()
#     except requests.exceptions.RequestException as e:
#         print(f"Error: Initial Sentry API call failed. {e}. Please try again later, as the JPL API may be temporarily down.", file=sys.stderr)
#         return []

#     sentry_list = sentry_data.get('data', [])
#     if not sentry_list:
#         print("Sentry API returned an empty list. No objects currently pose a high impact risk.")
#         return []

#     # Sentry API returns data as list of dictionaries
#     if sentry_list and isinstance(sentry_list[0], dict):
#         # FIX 1: Changed required field from 'ps' to 'ps_max'
#         required_sentry_fields = ['des', 'ip', 'diameter', 'ps_max'] 
#         available_fields = list(sentry_list[0].keys())
#         if not all(field in available_fields for field in required_sentry_fields):
#             print(f"Sentry API response format error: Missing required fields {required_sentry_fields}. Available fields: {available_fields}", file=sys.stderr)
#             return []
#     else:
#         print("Sentry API response format error: Expected list of dictionaries", file=sys.stderr)
#         return []

#     results = []
    
#     print(f"2. Retrieving additional data (CAD/SBDB) for the top {limit} high-risk objects...")

#     # --- 2. Iterate and fetch supplemental data for filtered asteroids ---
#     for item in sentry_list:
#         if len(results) >= limit:
#             break
            
#         # Extract risk data from the Sentry list item (dictionary format)
#         name = item.get('des')
#         cumulative_prob = item.get('ip')
#         diameter_km = item.get('diameter')
#         # FIX 2: Extract the 'ps_max' field
#         palermo_scale_val = item.get('ps_max') 

#         # Velocity is available directly from Sentry API
#         velocity_km_s = item.get('v_inf')
#         if velocity_km_s is not None:
#             velocity = f"{float(velocity_km_s):.3f} km/s"
#         else:
#             velocity = "N/A"
        
#         # Get MOID (Minimum Orbit Intersection Distance) from SBDB API
#         distance = "N/A"
#         try:
#             sbdb_params = {"sstr": name}
#             sbdb_response = requests.get(SBDB_URL, params=sbdb_params, timeout=5)
#             sbdb_response.raise_for_status()
#             sbdb_data = sbdb_response.json()
            
#             orbit_data = sbdb_data.get('orbit', {})
#             moid_au = orbit_data.get('moid')
#             if moid_au is not None:
#                 distance = f"{float(moid_au):.6f} au (MOID)"
            
#         except requests.exceptions.RequestException:
#             pass 

#         # --- 2B. Format diameter from Sentry data ---
#         if diameter_km is not None:
#             diameter = f"{float(diameter_km):.3f} km"
#         else:
#             diameter = "Unknown"
            
#         # --- 3. Format and store the data ---
        
#         # Format Impact Probability (guaranteed > 0)
#         prob_float = float(cumulative_prob) if cumulative_prob is not None else 0.0
#         impact_prob_str = f"{prob_float:.2e}"

#         # FORMATTING: Format Palermo Scale (using ps_max)
#         if palermo_scale_val is not None:
#             palermo_scale_str = f"{float(palermo_scale_val):.2f}"
#         else:
#             palermo_scale_str = "N/A"

#         results.append({
#             "Name": name,
#             "Close Approach Distance": distance,
#             "Velocity": velocity,
#             "Diameter": diameter,
#             "Impact Probability": impact_prob_str,
#             "Palermo Scale": palermo_scale_str 
#         })
        
#     return results

# # --- Run the function and display results ---
# asteroid_list = get_high_risk_asteroid_data(limit=100)

# if asteroid_list:
#     # Update print width
#     print("\n" + "="*160) 
#     print(f"Top {len(asteroid_list)} Asteroids on Sentry Risk Table (Impact Probability > 0)")
#     print("="*160)

#     # Calculate max width for clean, formatted output
#     max_name = max([len(a['Name']) for a in asteroid_list])
#     max_dist = max([len(a['Close Approach Distance']) for a in asteroid_list])
#     max_velo = max([len(a['Velocity']) for a in asteroid_list])
#     max_diam = max([len(a['Diameter']) for a in asteroid_list])
#     max_prob = max([len(a['Impact Probability']) for a in asteroid_list])
#     max_palermo = max([len(a['Palermo Scale']) for a in asteroid_list])

#     # Print header
#     header = (
#         f"{'Name':<{max_name}} | {'Distance (au)':<{max_dist}} | {'Velocity (km/s)':<{max_velo}} | "
#         f"{'Diameter':<{max_diam}} | {'Impact Probability':<{max_prob}} | {'Palermo Scale':<{max_palermo}}"
#     )
#     print(header)
#     print("-" * len(header))

#     # Print data
#     for item in asteroid_list:
#         print(
#             f"{item['Name']:<{max_name}} | "
#             f"{item['Close Approach Distance']:<{max_dist}} | "
#             f"{item['Velocity']:<{max_velo}} | "
#             f"{item['Diameter']:<{max_diam}} | "
#             f"{item['Impact Probability']:<{max_prob}} | "
#             f"{item['Palermo Scale']:<{max_palermo}}"
#         )
# else:
#     print("\nCould not retrieve high-risk asteroid data or the risk list is empty.")

import requests
import sys
<<<<<<< HEAD
from typing import Any, Dict, Iterable, List, Optional, Tuple
=======
import json
from typing import List, Dict, Any
>>>>>>> decc6515

# Base URLs for the NASA JPL APIs
CAD_URL = "https://ssd-api.jpl.nasa.gov/cad.api"
SBDB_URL = "https://ssd-api.jpl.nasa.gov/sbdb.api"
SENTRY_URL = "https://ssd-api.jpl.nasa.gov/sentry.api"

def get_high_risk_asteroid_data(limit: int = 10) -> List[Dict[str, str]]:
    """
    Fetches the list of objects from the Sentry Risk Table (Impact Probability > 0)
    and retrieves risk data (including Palermo Scale), close-approach details (CAD), 
    and Diameter (SBDB) for them.
    
    Returns a list of dictionaries, where the 'Name' key holds the asteroid's designation ('des').
    """
    
    # --- 1. FILTER: Get the list of objects with IP > 0 from Sentry API ---
    print("1. Filtering: Fetching high-risk objects from Sentry Risk Table (IP > 0)...")
    try:
        sentry_response = requests.get(SENTRY_URL)
        sentry_response.raise_for_status() 
        sentry_data = sentry_response.json()
    except requests.exceptions.RequestException as e:
        print(f"Error: Initial Sentry API call failed. {e}. Please try again later, as the JPL API may be temporarily down.", file=sys.stderr)
        return []

    sentry_list = sentry_data.get('data', [])
    if not sentry_list:
        print("Sentry API returned an empty list. No objects currently pose a high impact risk.")
        return []

    # Sentry API returns data as list of dictionaries
    if sentry_list and isinstance(sentry_list[0], dict):
<<<<<<< HEAD
        required_sentry_fields = ['des', 'ip', 'diameter', ]
=======
        required_sentry_fields = ['des', 'ip', 'diameter', 'ps_max'] 
>>>>>>> decc6515
        available_fields = list(sentry_list[0].keys())
        if not all(field in available_fields for field in required_sentry_fields):
            print(f"Sentry API response format error: Missing required fields {required_sentry_fields}. Available fields: {available_fields}", file=sys.stderr)
            return []
    else:
        print("Sentry API response format error: Expected list of dictionaries", file=sys.stderr)
        return []

    results = []
    
    print(f"2. Retrieving additional data (CAD/SBDB) for the top {limit} high-risk objects...")

    # --- 2. Iterate and fetch supplemental data for filtered asteroids ---
    for item in sentry_list:
        if len(results) >= limit:
            break
            
        # Extract risk data from the Sentry list item (dictionary format)
        name = item.get('des') # This is the 'des' value from the API
        cumulative_prob = item.get('ip')
        diameter_km = item.get('diameter')
        palermo_scale_val = item.get('ps_max') 

        # Velocity is available directly from Sentry API
        velocity_km_s = item.get('v_inf')
        velocity = f"{float(velocity_km_s):.3f} km/s" if velocity_km_s is not None else "N/A"
        
        # Get MOID (Minimum Orbit Intersection Distance) from SBDB API
        distance = "N/A"
        try:
            sbdb_params = {"sstr": name}
            sbdb_response = requests.get(SBDB_URL, params=sbdb_params, timeout=5)
            sbdb_response.raise_for_status()
            sbdb_data = sbdb_response.json()
            
            orbit_data = sbdb_data.get('orbit', {})
            moid_au = orbit_data.get('moid')
            if moid_au is not None:
                distance = f"{float(moid_au):.6f} au (MOID)"
            
        except requests.exceptions.RequestException:
            pass 

        # --- 2B. Format diameter from Sentry data ---
        diameter = f"{float(diameter_km):.3f} km" if diameter_km is not None else "Unknown"
            
        # --- 3. Format and store the data ---
        
        # Format Impact Probability (guaranteed > 0)
        prob_float = float(cumulative_prob) if cumulative_prob is not None else 0.0
        impact_prob_str = f"{prob_float:.2e}"

        # FORMATTING: Format Palermo Scale (using ps_max)
        palermo_scale_str = f"{float(palermo_scale_val):.2f}" if palermo_scale_val is not None else "N/A"

        kinetic_energy_str = "N/A (Not in Sentry summary fields)"


        results.append({
            # The 'Name' key holds the 'des' value (the asteroid's official designation)
            "des": name, 
            "Close Approach Distance": distance,
            "Velocity": velocity,
            "Diameter": diameter,
            "Impact Probability": impact_prob_str,
            "Palermo Scale": palermo_scale_str, 
            "Kinetic Energy": kinetic_energy_str
        })
        
    return results

<<<<<<< HEAD
'''
# --- Run the function and display results ---
asteroid_list = get_high_risk_asteroid_data(limit=10)

if asteroid_list:
    print("\n" + "="*120)
    print(f"Top {len(asteroid_list)} Asteroids on Sentry Risk Table (Impact Probability > 0)")
    print("="*120)

    # Calculate max width for clean, formatted output
    max_name = max([len(a['Name']) for a in asteroid_list])
    max_dist = max([len(a['Close Approach Distance']) for a in asteroid_list])
    max_velo = max([len(a['Velocity']) for a in asteroid_list])
    max_diam = max([len(a['Diameter']) for a in asteroid_list])
    max_prob = max([len(a['Impact Probability']) for a in asteroid_list])

    # Print header
    header = (
        f"{'Name':<{max_name}} | {'Distance (au)':<{max_dist}} | {'Velocity (km/s)':<{max_velo}} | "
        f"{'Diameter':<{max_diam}} | {'Impact Probability':<{max_prob}}"
    )
    print(header)
    print("-" * len(header))

    # Print data
    for item in asteroid_list:
        print(
            f"{item['Name']:<{max_name}} | "
            f"{item['Close Approach Distance']:<{max_dist}} | "
            f"{item['Velocity']:<{max_velo}} | "
            f"{item['Diameter']:<{max_diam}} | "
            f"{item['Impact Probability']:<{max_prob}}"
        )
else:
    print("\nCould not retrieve high-risk asteroid data or the risk list is empty.")
'''


def get_sentry_des(impact_probability = 1e-5):
    sentry_url = "https://ssd-api.jpl.nasa.gov/sentry.api"
    params = {
        'all':'1',
        'ip-min':str(impact_probability)
    }
=======
def format_results_to_dictionary(asteroid_list: List[Dict[str, str]]) -> Dict[str, Dict[str, str]]:
    """
    Converts the list of asteroid dictionaries into a single dictionary 
    keyed by the asteroid's designation ('des').
    """
    
    final_dict = {}
    for item in asteroid_list:
        # Use the value under the 'des' key as the dictionary key
        name_key = item.pop("des") 
        final_dict[name_key] = item
        
    return final_dict
>>>>>>> decc6515


# --- Run the function and give the results in a dictionary ---
asteroid_list = get_high_risk_asteroid_data(limit=10)

<<<<<<< HEAD
    return list_of_des
=======
if asteroid_list:
    # Convert the list of results into the final dictionary format
    results_dictionary = format_results_to_dictionary(asteroid_list)

    # Print the resulting dictionary
    print("\n" + "="*80)
    print("Final Results Dictionary (Keyed by Asteroid Designation - 'des')")
    print("="*80)
    # Using json.dumps for clean, readable output of the dictionary
    print(json.dumps(results_dictionary, indent=4))
else:
    print("\nCould not retrieve high-risk asteroid data or the risk list is empty.")
    print(json.dumps({})) # Return empty dictionary if no data is found
>>>>>>> decc6515
<|MERGE_RESOLUTION|>--- conflicted
+++ resolved
@@ -148,12 +148,8 @@
 
 import requests
 import sys
-<<<<<<< HEAD
-from typing import Any, Dict, Iterable, List, Optional, Tuple
-=======
 import json
 from typing import List, Dict, Any
->>>>>>> decc6515
 
 # Base URLs for the NASA JPL APIs
 CAD_URL = "https://ssd-api.jpl.nasa.gov/cad.api"
@@ -186,11 +182,7 @@
 
     # Sentry API returns data as list of dictionaries
     if sentry_list and isinstance(sentry_list[0], dict):
-<<<<<<< HEAD
-        required_sentry_fields = ['des', 'ip', 'diameter', ]
-=======
         required_sentry_fields = ['des', 'ip', 'diameter', 'ps_max'] 
->>>>>>> decc6515
         available_fields = list(sentry_list[0].keys())
         if not all(field in available_fields for field in required_sentry_fields):
             print(f"Sentry API response format error: Missing required fields {required_sentry_fields}. Available fields: {available_fields}", file=sys.stderr)
@@ -262,52 +254,6 @@
         
     return results
 
-<<<<<<< HEAD
-'''
-# --- Run the function and display results ---
-asteroid_list = get_high_risk_asteroid_data(limit=10)
-
-if asteroid_list:
-    print("\n" + "="*120)
-    print(f"Top {len(asteroid_list)} Asteroids on Sentry Risk Table (Impact Probability > 0)")
-    print("="*120)
-
-    # Calculate max width for clean, formatted output
-    max_name = max([len(a['Name']) for a in asteroid_list])
-    max_dist = max([len(a['Close Approach Distance']) for a in asteroid_list])
-    max_velo = max([len(a['Velocity']) for a in asteroid_list])
-    max_diam = max([len(a['Diameter']) for a in asteroid_list])
-    max_prob = max([len(a['Impact Probability']) for a in asteroid_list])
-
-    # Print header
-    header = (
-        f"{'Name':<{max_name}} | {'Distance (au)':<{max_dist}} | {'Velocity (km/s)':<{max_velo}} | "
-        f"{'Diameter':<{max_diam}} | {'Impact Probability':<{max_prob}}"
-    )
-    print(header)
-    print("-" * len(header))
-
-    # Print data
-    for item in asteroid_list:
-        print(
-            f"{item['Name']:<{max_name}} | "
-            f"{item['Close Approach Distance']:<{max_dist}} | "
-            f"{item['Velocity']:<{max_velo}} | "
-            f"{item['Diameter']:<{max_diam}} | "
-            f"{item['Impact Probability']:<{max_prob}}"
-        )
-else:
-    print("\nCould not retrieve high-risk asteroid data or the risk list is empty.")
-'''
-
-
-def get_sentry_des(impact_probability = 1e-5):
-    sentry_url = "https://ssd-api.jpl.nasa.gov/sentry.api"
-    params = {
-        'all':'1',
-        'ip-min':str(impact_probability)
-    }
-=======
 def format_results_to_dictionary(asteroid_list: List[Dict[str, str]]) -> Dict[str, Dict[str, str]]:
     """
     Converts the list of asteroid dictionaries into a single dictionary 
@@ -321,15 +267,11 @@
         final_dict[name_key] = item
         
     return final_dict
->>>>>>> decc6515
 
 
 # --- Run the function and give the results in a dictionary ---
 asteroid_list = get_high_risk_asteroid_data(limit=10)
 
-<<<<<<< HEAD
-    return list_of_des
-=======
 if asteroid_list:
     # Convert the list of results into the final dictionary format
     results_dictionary = format_results_to_dictionary(asteroid_list)
@@ -342,5 +284,26 @@
     print(json.dumps(results_dictionary, indent=4))
 else:
     print("\nCould not retrieve high-risk asteroid data or the risk list is empty.")
-    print(json.dumps({})) # Return empty dictionary if no data is found
->>>>>>> decc6515
+
+
+def get_sentry_des(impact_probability = 1e-5):
+    sentry_url = "https://ssd-api.jpl.nasa.gov/sentry.api"
+    params = {
+        'all':'1',
+        'ip-min':str(impact_probability)
+    }
+
+    response = requests.get(sentry_url, params = params)
+
+    try:
+        response.raise_for_status()
+    except requests.HTTPError:
+        print(f"Error {response.status_code}")
+    
+    data_list = response.json()['data']
+
+    list_of_des = [row["des"] for row in data_list]
+
+    return list_of_des
+
+# print(get_sentry_des())