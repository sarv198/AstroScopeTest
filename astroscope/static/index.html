--- conflicted
+++ resolved
@@ -1,118 +1,111 @@
-<!DOCTYPE html>
-<html lang="en">
-
-<head>
-    <meta charset="UTF-8">
-    <meta name="viewport" content="width=device-width, initial-scale=1.0">
-    <title>Solar System Simulator</title>
-    <script src="https://cdn.tailwindcss.com"></script>
-    <link
-        href="https://fonts.googleapis.com/css2?family=Orbitron:wght@400;700&family=Roboto+Mono:wght@400;700&display=swap"
-        rel="stylesheet">
-    <script src="https://cdnjs.cloudflare.com/ajax/libs/three.js/r128/three.min.js"></script>
-    <script src="https://cdn.jsdelivr.net/npm/three@0.128.0/examples/js/controls/OrbitControls.js"></script>
-    <link rel="stylesheet" href="/static/css/styles.css">
-
-</head>
-
-<body>
-
-    <div id="loading-screen">
-        <div id="loading-title">SOLAR SYSTEM SIMULATOR</div>
-        <div id="loading-bar-container">
-            <div id="loading-bar"></div>
-        </div>
-    </div>
-    <div id="date-display" class="ui-panel"></div>
-
-    <div id="controls-panel" class="ui-panel">
-        <h2>SYSTEM CONTROLS</h2>
-        <div class="control-group">
-            <div id="scale-mode" class="flex gap-2"><button id="scale-enhanced-btn"
-                    class="button active w-1/2">Enhanced</button><button id="scale-true-btn" class="button w-1/2">True
-                    Scale</button></div>
-        </div>
-        <div class="control-group"><label for="time-speed-slider">Time Speed: <span
-                    id="time-speed-label">1x</span></label><input type="range" id="time-speed-slider" min="0" max="1000"
-                value="50"></div>
-        <div class="control-group"><label>Planet Visiblity</label>
-            <div class="flex gap-2"><button id="planet-on-btn" class="button active w-1/2">On</button><button
-                    id="planet-off-btn" class="button w-1/2">Off</button></div>
-        </div>
-        <div class="control-group"><label>Planet Trajectory</label>
-            <div class="flex gap-2"><button id="planet-tra-on-btn" class="button active w-1/2">On</button><button
-                    id="planet-tra-off-btn" class="button w-1/2">Off</button></div>
-        </div>
-        <div class="control-group"><label>NEO Visibily</label>
-            <div class="flex gap-2"><button id="neo-on-btn" class="button active w-1/2">On</button><button
-                    id="neo-off-btn" class="button w-1/2">Off</button></div>
-        </div>
-        <div class="control-group"><label>NEO Trajectory</label>
-            <div class="flex gap-2"><button id="neo-tra-on-btn" class="button active w-1/2">On</button><button
-                    id="neo-tra-off-btn" class="button w-1/2">Off</button></div>
-        </div>
-        <div class="control-group"><label>Label Visibility</label>
-            <div class="flex gap-2"><button id="labels-on-btn" class="button active w-1/2">On</button><button
-                    id="labels-off-btn" class="button w-1/2">Off</button></div>
-        </div>
-        <div class="control-group"><button id="focus-sun-btn" class="button w-full">Focus on Sun</button></div>
-        <div class="control-group"><button id="focus-earth-btn" class="button w-full">Focus on Earth</button></div>
-    </div>
-
-    <div id="stats-panel" class="ui-panel">
-        <div class="stats-header">
-            <h2 id="stats-title">NEO STATISTICS</h2><button class="close-btn" id="stats-close-btn">&times;</button>
-        </div>
-        <div id="stats-content"></div>
-    </div>
-
-    <div id="info-panel" class="ui-panel">
-        <div class="info-header">
-            <h2 id="info-title">Object Information</h2><button class="close-btn" id="info-close-btn">&times;</button>
-        </div>
-        <div id="info-content"></div>
-    </div>
-
-    <div id="time-controls" class="ui-panel">
-        <button id="time-backward-btn" class="button">&lt;&lt;</button>
-        <button id="play-pause-btn" class="button play-pause">&#10074;&#10074;</button>
-        <button id="time-forward-btn" class="button">&gt;&gt;</button>
-    </div>
-<<<<<<< HEAD
-    <div class="control-group">
-    <button id="impact-map-btn" class="button w-full bg-blue-600 hover:bg-blue-700 text-white font-bold">
-        View Impact Map
-    </button>
-=======
-    <script src="/static/js/model.js"></script>
-
->>>>>>> df3e632a
-
-
-<!-- Overlay UI panel ABOVE the canvas -->
-<div id="ui-controls"
-     class="ui-panel fixed top-4 left-1/2 -translate-x-1/2 z-50 flex gap-3">
-  <button id="impact-map-btn"
-    class="px-4 py-2 rounded-lg bg-blue-600 hover:bg-blue-700 text-white font-semibold shadow">
-    View Impact Map
-  </button>
-  <button id="leaderboard-btn"
-    class="px-4 py-2 rounded-lg bg-amber-500 hover:bg-amber-400 text-black font-semibold shadow">
-    View Palermo Scale Leaderboard
-  </button>
-</div>
-
-    <script>
-    document.getElementById("impact-map-btn").addEventListener("click", () => {
-        window.location.href = "/map";
-    });
-
-    document.getElementById("leaderboard-btn").addEventListener("click", () => {
-        window.location.href = "/leaderboard";
-    });
-    </script>
-
-</body>
-
-</html>
-
+<!DOCTYPE html>
+<html lang="en">
+
+<head>
+    <meta charset="UTF-8">
+    <meta name="viewport" content="width=device-width, initial-scale=1.0">
+    <title>Solar System Simulator</title>
+    <script src="https://cdn.tailwindcss.com"></script>
+    <link
+        href="https://fonts.googleapis.com/css2?family=Orbitron:wght@400;700&family=Roboto+Mono:wght@400;700&display=swap"
+        rel="stylesheet">
+    <script src="https://cdnjs.cloudflare.com/ajax/libs/three.js/r128/three.min.js"></script>
+    <script src="https://cdn.jsdelivr.net/npm/three@0.128.0/examples/js/controls/OrbitControls.js"></script>
+    <link rel="stylesheet" href="/static/css/styles.css">
+
+</head>
+
+<body>
+
+    <div id="loading-screen">
+        <div id="loading-title">SOLAR SYSTEM SIMULATOR</div>
+        <div id="loading-bar-container">
+            <div id="loading-bar"></div>
+        </div>
+    </div>
+    <div id="date-display" class="ui-panel"></div>
+
+    <div id="controls-panel" class="ui-panel">
+        <h2>SYSTEM CONTROLS</h2>
+        <div class="control-group">
+            <div id="scale-mode" class="flex gap-2"><button id="scale-enhanced-btn"
+                    class="button active w-1/2">Enhanced</button><button id="scale-true-btn" class="button w-1/2">True
+                    Scale</button></div>
+        </div>
+        <div class="control-group"><label for="time-speed-slider">Time Speed: <span
+                    id="time-speed-label">1x</span></label><input type="range" id="time-speed-slider" min="0" max="1000"
+                value="50"></div>
+        <div class="control-group"><label>Planet Visiblity</label>
+            <div class="flex gap-2"><button id="planet-on-btn" class="button active w-1/2">On</button><button
+                    id="planet-off-btn" class="button w-1/2">Off</button></div>
+        </div>
+        <div class="control-group"><label>Planet Trajectory</label>
+            <div class="flex gap-2"><button id="planet-tra-on-btn" class="button active w-1/2">On</button><button
+                    id="planet-tra-off-btn" class="button w-1/2">Off</button></div>
+        </div>
+        <div class="control-group"><label>NEO Visibily</label>
+            <div class="flex gap-2"><button id="neo-on-btn" class="button active w-1/2">On</button><button
+                    id="neo-off-btn" class="button w-1/2">Off</button></div>
+        </div>
+        <div class="control-group"><label>NEO Trajectory</label>
+            <div class="flex gap-2"><button id="neo-tra-on-btn" class="button active w-1/2">On</button><button
+                    id="neo-tra-off-btn" class="button w-1/2">Off</button></div>
+        </div>
+        <div class="control-group"><label>Label Visibility</label>
+            <div class="flex gap-2"><button id="labels-on-btn" class="button active w-1/2">On</button><button
+                    id="labels-off-btn" class="button w-1/2">Off</button></div>
+        </div>
+        <div class="control-group"><button id="focus-sun-btn" class="button w-full">Focus on Sun</button></div>
+        <div class="control-group"><button id="focus-earth-btn" class="button w-full">Focus on Earth</button></div>
+    </div>
+
+    <div id="stats-panel" class="ui-panel">
+        <div class="stats-header">
+            <h2 id="stats-title">NEO STATISTICS</h2><button class="close-btn" id="stats-close-btn">&times;</button>
+        </div>
+        <div id="stats-content"></div>
+    </div>
+
+    <div id="info-panel" class="ui-panel">
+        <div class="info-header">
+            <h2 id="info-title">Object Information</h2><button class="close-btn" id="info-close-btn">&times;</button>
+        </div>
+        <div id="info-content"></div>
+    </div>
+
+    <div id="time-controls" class="ui-panel">
+        <button id="time-backward-btn" class="button">&lt;&lt;</button>
+        <button id="play-pause-btn" class="button play-pause">&#10074;&#10074;</button>
+        <button id="time-forward-btn" class="button">&gt;&gt;</button>
+    </div>
+    <script src="/static/js/model.js"></script>
+
+
+
+<!-- Overlay UI panel ABOVE the canvas -->
+<div id="ui-controls"
+     class="ui-panel fixed top-4 left-1/2 -translate-x-1/2 z-50 flex gap-3">
+  <button id="impact-map-btn"
+    class="px-4 py-2 rounded-lg bg-blue-600 hover:bg-blue-700 text-white font-semibold shadow">
+    View Impact Map
+  </button>
+  <button id="leaderboard-btn"
+    class="px-4 py-2 rounded-lg bg-amber-500 hover:bg-amber-400 text-black font-semibold shadow">
+    View Palermo Scale Leaderboard
+  </button>
+</div>
+
+    <script>
+    document.getElementById("impact-map-btn").addEventListener("click", () => {
+        window.location.href = "/map";
+    });
+
+    document.getElementById("leaderboard-btn").addEventListener("click", () => {
+        window.location.href = "/leaderboard";
+    });
+    </script>
+
+</body>
+
+</html>
+